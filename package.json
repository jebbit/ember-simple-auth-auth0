--- conflicted
+++ resolved
@@ -69,16 +69,11 @@
     "authorization"
   ],
   "dependencies": {
-<<<<<<< HEAD
     "auth0-js": "^8.2.0",
     "auth0-lock": "^10.10.1",
     "auth0-lock-passwordless": "^2.2.3",
-    "ember-cli-babel": "^5.1.7",
-    "ember-simple-auth": "1.2.0",
-=======
     "ember-cli-babel": "^6.0.0",
     "ember-simple-auth": "^1.3.0",
->>>>>>> 01eedbae
     "rsvp": "^3.3.3"
   },
   "ember-addon": {
