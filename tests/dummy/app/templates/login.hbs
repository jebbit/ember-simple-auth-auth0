<<<<<<< HEAD
<div>
  <a href="#" {{action "login"}}>Show Auth0 Login</a>
</div>
<div>
  <a href="#" {{action "loginPasswordless" "magiclink"}}>Show Auth0 magic Login</a>
</div>
<div>
  <a href="#" {{action "loginPasswordless" "sms"}}>Show Auth0 sms Login</a>
</div>
<div>
  <a href="#" {{action "loginPasswordless" "emailcode"}}>Show Auth0 email code Login</a>
</div>
=======
<a href="#" class="login" {{action "login"}}>Show Auth0 Login</a>
>>>>>>> c313ecb6
<|MERGE_RESOLUTION|>--- conflicted
+++ resolved
@@ -1,6 +1,5 @@
-<<<<<<< HEAD
 <div>
-  <a href="#" {{action "login"}}>Show Auth0 Login</a>
+  <a href="#" class="login" {{action "login"}}>Show Auth0 Login</a>
 </div>
 <div>
   <a href="#" {{action "loginPasswordless" "magiclink"}}>Show Auth0 magic Login</a>
@@ -10,7 +9,4 @@
 </div>
 <div>
   <a href="#" {{action "loginPasswordless" "emailcode"}}>Show Auth0 email code Login</a>
-</div>
-=======
-<a href="#" class="login" {{action "login"}}>Show Auth0 Login</a>
->>>>>>> c313ecb6
+</div>